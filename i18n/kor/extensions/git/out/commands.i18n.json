{
	"": [
		"--------------------------------------------------------------------------------------------",
		"Copyright (c) Microsoft Corporation. All rights reserved.",
		"Licensed under the MIT License. See License.txt in the project root for license information.",
		"--------------------------------------------------------------------------------------------",
		"Do not edit this file. It is machine generated."
	],
	"tag at": "{0}의 태그",
	"remote branch at": "{0}에서 원격 분기",
	"create branch": "$(plus) 새 분기 생성",
	"repourl": "리포지토리 URL",
<<<<<<< HEAD
	"cloning": "Git 리포지토리 '{0}'을(를) 복제하는 중...",
	"proposeopen": "복제된 리포지토리를 여시겠습니까?",
	"openrepo": "리포지토리 열기",
=======
	"selectFolder": "리포지토리 위치 선택",
	"cloning": "Git 리포지토리 '{0}'을(를) 복제하는 중...",
	"proposeopen": "복제된 리포지토리를 여시겠습니까?",
	"openrepo": "리포지토리 열기",
	"add": "작업 영역에 추가",
	"proposeopen2": "복제된 리포지토리를 열거나 현재 작업 영역에 추가하시겠습니까?",
>>>>>>> 8647b7c1
	"init": "Git 리포지토리를 초기화할 작업 영역 폴더 선택",
	"init repo": "리포지토리 초기화",
	"create repo": "리포지토리 초기화",
	"are you sure": "'{0}'에서 Git 리포지토리가 만들어집니다. 계속하시겠습니까?",
	"HEAD not available": "'{0}'의 HEAD 버전이 없습니다.",
	"confirm stage files with merge conflicts": "병합 충돌이 있는 {0} 파일을 스테이징하시겠습니까?",
	"confirm stage file with merge conflicts": "병합 충돌이 있는 {0}을(를) 스테이징하시겠습니까?",
	"yes": "예",
	"confirm revert": "{0}에서 선택한 변경 내용을 되돌리시겠습니까?",
	"revert": "변경 내용 되돌리기",
	"discard": "변경 내용 취소",
	"confirm delete": "{0}을(를) 삭제하시겠습니까?",
	"delete file": "파일 삭제",
	"confirm discard": "{0}의 변경 내용을 취소하시겠습니까?",
	"confirm discard multiple": "{0}개 파일의 변경 내용을 취소하시겠습니까?",
	"warn untracked": "{0}개의 추적되지 않은 파일을 삭제합니다.",
	"confirm discard all single": "{0}의 변경 내용을 취소하시겠습니까?",
	"confirm discard all": "{0} 파일에서 변경 내용을 모두 취소하시겠습니까?\n이 작업은 되돌릴 수 없습니다.\n현재 작업 설정이 영구적으로 손실됩니다.",
	"discardAll multiple": "1개 파일 취소",
	"discardAll": "{0}개 파일 모두 버리기",
	"confirm delete multiple": "{0}개 파일을 삭제하시겠습니까?",
	"delete files": "파일 삭제",
	"there are untracked files single": "취소한 경우 다음 추적되지 않은 파일이 디스크에서 삭제됩니다. {0}.",
	"there are untracked files": "취소하는 경우 {0}개의 추적되지 않은 파일이 디스크에서 삭제됩니다.",
	"confirm discard all 2": "{0}\n\n이 작업은 되돌릴 수 없으며, 현재 작업 설정이 영구적으로 손실됩니다.",
	"yes discard tracked": "1개의 추적된 파일 취소",
	"yes discard tracked multiple": "{0}개의 추적된 파일 취소",
	"unsaved files single": "다음 파일이 저장되지 않았습니다: {0}.\n\n제출하기 전에 저장할까요?",
	"unsaved files": "저장되지 않은 {0}개의 파일들이 있습니다.\n\n제출하기 전에 저장할까요?",
	"save and commit": "모두 저장하고 제출",
	"commit": "그냥 제출",
	"no staged changes": "저장할 단계적 변경 사항이 없습니다.\n\n모든 변경 사항을 자동으로 스테이징하고 직접 저장하시겠습니까?",
	"always": "항상",
	"no changes": "커밋할 변경 내용이 없습니다.",
	"commit message": "커밋 메시지",
	"provide commit message": "커밋 메시지를 제공하세요.",
	"select a ref to checkout": "체크아웃할 참조 선택",
	"branch name": "분기 이름",
	"provide branch name": "분기 이름을 입력하세요.",
	"select branch to delete": "삭제할 분기 선택",
	"confirm force delete branch": "'{0}' 분기가 완벽히 병합되지 않았습니다. 그래도 삭제할까요?",
	"delete branch": "분기 삭제",
	"invalid branch name": "잘못된 분기 이름",
	"branch already exists": "이름이 '{0}'인 분기가 이미 있습니다.",
	"select a branch to merge from": "병합할 분기 선택",
	"merge conflicts": "병합 충돌이 있습니다. 해결한 후 계속하십시오.",
	"tag name": "태그 이름",
	"provide tag name": "태그 이름을 입력하세요.",
	"tag message": "메시지",
	"provide tag message": "태그에 주석을 달 메시지를 입력하세요.",
	"no remotes to fetch": "이 리포지토리에 페치할 원격 항목이 구성되어 있지 않습니다.",
	"no remotes to pull": "리포지토리에 풀하도록 구성된 원격 항목이 없습니다.",
	"pick remote pull repo": "분기를 가져올 원격 선택",
	"no remotes to push": "리포지토리에 푸시하도록 구성된 원격이 없습니다.",
	"nobranch": "원격에 푸시할 분기를 체크 아웃하세요.",
	"confirm publish branch": "'{0}' 분기에는 상향 분기가 없습니다. 이 분기를 게시하시겠습니까?",
	"ok": "확인",
	"push with tags success": "태그와 함께 푸시되었습니다.",
	"pick remote": "'{0}' 분기를 다음에 게시하려면 원격을 선택하세요.",
	"sync is unpredictable": "이 작업은 '{0}/{1}' 간에 커밋을 푸시하고 풀합니다. ",
	"never again": "다시 표시 안 함",
	"no remotes to publish": "리포지토리에 게시하도록 구성된 원격이 없습니다.",
	"no changes stash": "스태시할 변경 내용이 없습니다.",
	"provide stash message": "필요한 경우 스태시 메시지를 입력하세요.",
	"stash message": "스태시 메시지",
	"no stashes": "복원할 스태시가 없습니다.",
	"pick stash to pop": "표시할 스태시 선택",
	"clean repo": "체크 아웃하기 전에 리포지토리 작업 트리를 정리하세요.",
	"cant push": "참조를 원격에 푸시할 수 없습니다. 먼저 '풀'을 실행하여 변경 내용을 통합하세요.",
	"git error details": "Git: {0}",
	"git error": "Git 오류",
	"open git log": "Git 로그 열기"
}<|MERGE_RESOLUTION|>--- conflicted
+++ resolved
@@ -10,18 +10,12 @@
 	"remote branch at": "{0}에서 원격 분기",
 	"create branch": "$(plus) 새 분기 생성",
 	"repourl": "리포지토리 URL",
-<<<<<<< HEAD
-	"cloning": "Git 리포지토리 '{0}'을(를) 복제하는 중...",
-	"proposeopen": "복제된 리포지토리를 여시겠습니까?",
-	"openrepo": "리포지토리 열기",
-=======
 	"selectFolder": "리포지토리 위치 선택",
 	"cloning": "Git 리포지토리 '{0}'을(를) 복제하는 중...",
 	"proposeopen": "복제된 리포지토리를 여시겠습니까?",
 	"openrepo": "리포지토리 열기",
 	"add": "작업 영역에 추가",
 	"proposeopen2": "복제된 리포지토리를 열거나 현재 작업 영역에 추가하시겠습니까?",
->>>>>>> 8647b7c1
 	"init": "Git 리포지토리를 초기화할 작업 영역 폴더 선택",
 	"init repo": "리포지토리 초기화",
 	"create repo": "리포지토리 초기화",
